--- conflicted
+++ resolved
@@ -1,103 +1,4 @@
 use crate::entities::try_read_character_reference;
-<<<<<<< HEAD
-use crate::read_helper::fast_read_char;
-use crate::state::MachineState as State;
-use crate::utils::{
-    ctostr, noncharacter_pat, surrogate_pat, trace_log, with_lowercase_str, ControlToken,
-};
-use crate::{Emitter, Error, Reader, Tokenizer};
-
-// Note: This is not implemented as a method on Tokenizer because there's fields on Tokenizer that
-// should not be available in this method, such as Tokenizer.to_reconsume or the Reader instance
-#[inline]
-pub(crate) fn consume<R: Reader, E: Emitter>(
-    slf: &mut Tokenizer<R, E>,
-) -> Result<ControlToken, R::Error> {
-    macro_rules! mutate_character_reference {
-        (* $mul:literal + $x:ident - $sub:literal) => {
-            match slf
-                .machine_helper
-                .character_reference_code
-                .checked_mul($mul)
-                .and_then(|cr| cr.checked_add($x as u32 - $sub))
-            {
-                Some(cr) => slf.machine_helper.character_reference_code = cr,
-                None => {
-                    // provoke err
-                    slf.machine_helper.character_reference_code = 0x110000;
-                }
-            };
-        };
-    }
-
-    macro_rules! emit_current_tag_and_switch_to {
-        ($state:expr) => {{
-            let state = slf.emitter.emit_current_tag().map(From::from);
-            if let Some(state) = state {
-                trace_log!("emitter asked for state switch {:?}", state);
-            }
-            switch_to!(state.unwrap_or($state))
-        }};
-    }
-
-    macro_rules! switch_to {
-        ($state:expr) => {{
-            slf.machine_helper.switch_to($state);
-            cont!()
-        }};
-    }
-
-    macro_rules! enter_state {
-        ($state:expr) => {{
-            slf.machine_helper.enter_state($state);
-            cont!()
-        }};
-    }
-
-    macro_rules! exit_state {
-        () => {{
-            slf.machine_helper.exit_state();
-            cont!()
-        }};
-    }
-
-    macro_rules! reconsume_in {
-        ($c:expr, $state:expr) => {{
-            let new_state = $state;
-            let c = $c;
-            slf.reader.unread_byte(c);
-            slf.machine_helper.switch_to(new_state);
-            cont!()
-        }};
-    }
-
-    macro_rules! cont {
-        () => {{
-            Ok(ControlToken::Continue)
-        }};
-    }
-
-    macro_rules! eof {
-        () => {{
-            return Ok(ControlToken::Eof);
-        }};
-    }
-
-    macro_rules! read_byte {
-        () => {
-            slf.reader.read_byte(&mut slf.validator, &mut slf.emitter)
-        };
-    }
-
-    /// Produce error for current character. The error will be emitted once the character's bytes
-    /// have been fully consumed (and after any errors originating from pre-processing the input
-    /// stream bytes)
-    macro_rules! error {
-        ($e:expr) => {
-            slf.validator.set_character_error(&mut slf.emitter, $e);
-        };
-    }
-=======
 use crate::machine_helper::{
     cont, emit_current_tag_and_switch_to, enter_state, eof, error, error_immediate, exit_state,
     mutate_character_reference, read_byte, reconsume_in, reconsume_in_return_state, switch_to,
@@ -112,7 +13,6 @@
         #[allow(non_snake_case)]
         pub(crate) mod $state {
             use super::*;
->>>>>>> 9bf74d60
 
             #[inline(always)]
             pub(crate) fn run<R: Reader, E: Emitter>($slf: &mut Tokenizer<R, E>) -> Result<ControlToken<R, E>, R::Error> {
