macro_rules! impl_error {
    ($(
        $string:literal <=> $variant:ident,
    )*) => {
        /// All [parsing errors](https://html.spec.whatwg.org/#parse-errors) this tokenizer can emit.
        #[derive(Debug, Eq, PartialEq, Clone, Copy)]
        pub enum Error {
            $(
                #[doc = "This error corresponds to the `$literal` error found in the WHATWG spec."]
                $variant
            ),*
        }
        impl std::str::FromStr for Error {
            type Err = ();

            /// Parse a `kebap-case` error code as typically written in the WHATWG spec into an
            /// enum variant.
            fn from_str(s: &str) -> Result<Self, Self::Err> {
                match s {
                    $( $string => Ok(Self::$variant), )*
                    _ => Err(())
                }
            }
        }

        impl Error {
            /// Convert an enum variant back into the `kebap-case` error code as typically written
            /// in the WHATWG spec.
<<<<<<< HEAD
=======
            #[must_use]
>>>>>>> 1a760345
            pub fn as_str(&self) -> &'static str {
                match *self {
                    $( Self::$variant => $string, )*
                }
            }
        }
    }
}

impl std::fmt::Display for Error {
    /// Convert an enum variant back into the `kebap-case` error code as typically written
    /// in the WHATWG spec.
    fn fmt(&self, f: &mut std::fmt::Formatter<'_>) -> std::fmt::Result {
        self.as_str().fmt(f)
    }
}

impl_error! {
    "abrupt-closing-of-empty-comment" <=> AbruptClosingOfEmptyComment,
    "abrupt-doctype-public-identifier" <=> AbruptDoctypePublicIdentifier,
    "abrupt-doctype-system-identifier" <=> AbruptDoctypeSystemIdentifier,
    "absence-of-digits-in-numeric-character-reference" <=> AbsenceOfDigitsInNumericCharacterReference,
    "cdata-in-html-content" <=> CdataInHtmlContent,
    "character-reference-outside-unicode-range" <=> CharacterReferenceOutsideUnicodeRange,
    "control-character-reference" <=> ControlCharacterReference,
    "end-tag-with-attributes" <=> EndTagWithAttributes,
    "end-tag-with-trailing-solidus" <=> EndTagWithTrailingSolidus,
    "eof-before-tag-name" <=> EofBeforeTagName,
    "eof-in-cdata" <=> EofInCdata,
    "eof-in-comment" <=> EofInComment,
    "eof-in-doctype" <=> EofInDoctype,
    "eof-in-script-html-comment-like-text" <=> EofInScriptHtmlCommentLikeText,
    "eof-in-tag" <=> EofInTag,
    "incorrectly-closed-comment" <=> IncorrectlyClosedComment,
    "incorrectly-opened-comment" <=> IncorrectlyOpenedComment,
    "invalid-character-sequence-after-doctype-name" <=> InvalidCharacterSequenceAfterDoctypeName,
    "invalid-first-character-of-tag-name" <=> InvalidFirstCharacterOfTagName,
    "missing-attribute-value" <=> MissingAttributeValue,
    "missing-doctype-name" <=> MissingDoctypeName,
    "missing-doctype-public-identifier" <=> MissingDoctypePublicIdentifier,
    "missing-doctype-system-identifier" <=> MissingDoctypeSystemIdentifier,
    "missing-end-tag-name" <=> MissingEndTagName,
    "missing-quote-before-doctype-public-identifier" <=> MissingQuoteBeforeDoctypePublicIdentifier,
    "missing-quote-before-doctype-system-identifier" <=> MissingQuoteBeforeDoctypeSystemIdentifier,
    "missing-semicolon-after-character-reference" <=> MissingSemicolonAfterCharacterReference,
    "missing-whitespace-after-doctype-public-keyword" <=> MissingWhitespaceAfterDoctypePublicKeyword,
    "missing-whitespace-after-doctype-system-keyword" <=> MissingWhitespaceAfterDoctypeSystemKeyword,
    "missing-whitespace-before-doctype-name" <=> MissingWhitespaceBeforeDoctypeName,
    "missing-whitespace-between-attributes" <=> MissingWhitespaceBetweenAttributes,
    "missing-whitespace-between-doctype-public-and-system-identifiers" <=> MissingWhitespaceBetweenDoctypePublicAndSystemIdentifiers,
    "nested-comment" <=> NestedComment,
    "noncharacter-character-reference" <=> NoncharacterCharacterReference,
    "noncharacter-in-input-stream" <=> NoncharacterInInputStream,
    "null-character-reference" <=> NullCharacterReference,
    "surrogate-character-reference" <=> SurrogateCharacterReference,
    "surrogate-in-input-stream" <=> SurrogateInInputStream,
    "unexpected-character-after-doctype-system-identifier" <=> UnexpectedCharacterAfterDoctypeSystemIdentifier,
    "unexpected-character-in-attribute-name" <=> UnexpectedCharacterInAttributeName,
    "unexpected-character-in-unquoted-attribute-value" <=> UnexpectedCharacterInUnquotedAttributeValue,
    "unexpected-equals-sign-before-attribute-name" <=> UnexpectedEqualsSignBeforeAttributeName,
    "unexpected-null-character" <=> UnexpectedNullCharacter,
    "unexpected-question-mark-instead-of-tag-name" <=> UnexpectedQuestionMarkInsteadOfTagName,
    "unexpected-solidus-in-tag" <=> UnexpectedSolidusInTag,
    "unknown-named-character-reference" <=> UnknownNamedCharacterReference,
    "duplicate-attribute" <=> DuplicateAttribute,
    "control-character-in-input-stream" <=> ControlCharacterInInputStream,
}<|MERGE_RESOLUTION|>--- conflicted
+++ resolved
@@ -26,10 +26,7 @@
         impl Error {
             /// Convert an enum variant back into the `kebap-case` error code as typically written
             /// in the WHATWG spec.
-<<<<<<< HEAD
-=======
             #[must_use]
->>>>>>> 1a760345
             pub fn as_str(&self) -> &'static str {
                 match *self {
                     $( Self::$variant => $string, )*
