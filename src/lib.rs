#![warn(missing_docs)]
// This is an HTML parser. HTML can be untrusted input from the internet.
#![forbid(unsafe_code)]
#![doc = include_str!("../README.md")]
#![warn(clippy::all, clippy::pedantic)]
#![warn(
    absolute_paths_not_starting_with_crate,
    rustdoc::invalid_html_tags,
    missing_copy_implementations,
    missing_debug_implementations,
    semicolon_in_expressions_from_macros,
    unreachable_pub,
    unused_extern_crates,
    variant_size_differences
)]
#![allow(clippy::module_name_repetitions)]
#![allow(clippy::missing_errors_doc)]
#![allow(clippy::too_many_lines)]

mod arrayvec;
mod char_validator;
mod emitter;
mod entities;
mod error;
mod machine;
mod machine_helper;
mod read_helper;
mod reader;
mod state;
mod tokenizer;
mod state;
mod utils;
#[cfg(feature = "html5ever")]
mod html5ever_emitter;

#[cfg(debug_assertions)]
pub mod testutils;

pub use emitter::{
    naive_next_state, DefaultEmitter, Doctype, Emitter, EndTag, HtmlString, StartTag, Token,
};
pub use error::Error;
pub use reader::{IoReader, Readable, Reader, StringReader};
<<<<<<< HEAD
pub use tokenizer::{InfallibleTokenizer, Tokenizer};
pub use state::State;
=======
pub use state::State;
pub use tokenizer::{InfallibleTokenizer, Tokenizer};
>>>>>>> 1a760345
<|MERGE_RESOLUTION|>--- conflicted
+++ resolved
@@ -41,10 +41,6 @@
 };
 pub use error::Error;
 pub use reader::{IoReader, Readable, Reader, StringReader};
-<<<<<<< HEAD
-pub use tokenizer::{InfallibleTokenizer, Tokenizer};
-pub use state::State;
-=======
 pub use state::State;
 pub use tokenizer::{InfallibleTokenizer, Tokenizer};
->>>>>>> 1a760345
+pub use state::State;