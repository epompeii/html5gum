use std::ops::Deref;
use std::{collections::BTreeMap, fs::File, io::BufReader, path::Path};

<<<<<<< HEAD
use html5gum::{Doctype, EndTag, Error, IoReader, State, Readable, Reader, StartTag, Token, Tokenizer};
=======
use html5gum::{
    Doctype, EndTag, Error, IoReader, Readable, Reader, StartTag, State, Token, Tokenizer,
};
>>>>>>> 1a760345

use html5gum::testutils::{trace_log, SlowReader, OUTPUT};

use glob::glob;
use libtest_mimic::{self, Arguments, Failed, Trial};
use pretty_assertions::assert_eq;
use serde::{de::Error as _, Deserialize};

#[derive(Clone)]
struct ExpectedOutputTokens(Vec<Token>);

#[derive(Deserialize, Ord, PartialOrd, PartialEq, Eq, Default, Clone)]
struct HtmlString(#[serde(with = "serde_bytes")] Vec<u8>);

impl<'de> Deserialize<'de> for ExpectedOutputTokens {
    fn deserialize<D>(deserializer: D) -> Result<Self, D::Error>
    where
        D: serde::Deserializer<'de>,
    {
        // this macro is a horrible way to define a type that deserializes only from a particular
        // string. Together with serde(untagged) this gives us really flexible enum tagging with really
        // terrible error messages.
        macro_rules! def_const {
            ($str:expr, $ty:ident) => {
                #[derive(Deserialize)]
                enum $ty {
                    #[serde(rename = $str)]
                    $ty,
                }
            };
        }

        def_const!("DOCTYPE", DoctypeConst);
        def_const!("StartTag", StartTagConst);
        def_const!("EndTag", EndTagConst);
        def_const!("Comment", CommentConst);
        def_const!("Character", CharacterConst);

        type Attributes = BTreeMap<HtmlString, HtmlString>;

        #[derive(Deserialize)]
        #[serde(untagged)]
        enum OutputToken {
            // "DOCTYPE", name, public_id, system_id, correctness
            Doctype(
                DoctypeConst,
                Option<HtmlString>,
                Option<HtmlString>,
                Option<HtmlString>,
                bool,
            ),
            // "StartTag", name, attributes, self_closing
            StartTag(StartTagConst, HtmlString, Attributes),
            StartTag2(StartTagConst, HtmlString, Attributes, bool),
            // "EndTag", name
            EndTag(EndTagConst, HtmlString),
            // "Comment", data
            Comment(CommentConst, HtmlString),
            // "Character", data
            Character(CharacterConst, HtmlString),
        }

        Ok(ExpectedOutputTokens(
            Vec::deserialize(deserializer)?
                .into_iter()
                .map(|output_token| match output_token {
                    OutputToken::Doctype(
                        _,
                        name,
                        public_identifier,
                        system_identifier,
                        correctness,
                    ) => Token::Doctype(Doctype {
                        name: name.unwrap_or_default().0.into(),
                        public_identifier: public_identifier.map(|x| x.0.into()),
                        system_identifier: system_identifier.map(|x| x.0.into()),
                        force_quirks: !correctness,
                    }),
                    OutputToken::StartTag(_, name, attributes) => Token::StartTag(StartTag {
                        self_closing: false,
                        name: name.0.into(),
                        attributes: attributes
                            .into_iter()
                            .map(|(k, v)| (k.0.into(), v.0.into()))
                            .collect(),
                    }),
                    OutputToken::StartTag2(_, name, attributes, self_closing) => {
                        Token::StartTag(StartTag {
                            self_closing,
                            name: name.0.into(),
                            attributes: attributes
                                .into_iter()
                                .map(|(k, v)| (k.0.into(), v.0.into()))
                                .collect(),
                        })
                    }
                    OutputToken::EndTag(_, name) => Token::EndTag(EndTag {
                        name: name.0.into(),
                    }),
                    OutputToken::Comment(_, data) => Token::Comment(data.0.into()),
                    OutputToken::Character(_, data) => Token::String(data.0.into()),
                })
                .collect::<Vec<Token>>(),
        ))
    }
}

#[derive(Clone)]
struct InitialState(State);

impl<'de> Deserialize<'de> for InitialState {
    fn deserialize<D>(deserializer: D) -> Result<Self, D::Error>
    where
        D: serde::Deserializer<'de>,
    {
        #[derive(Deserialize)]
        enum RawInitialState {
            #[serde(rename = "Data state")]
            Data,
            #[serde(rename = "PLAINTEXT state")]
            PlainText,
            #[serde(rename = "RCDATA state")]
            RcData,
            #[serde(rename = "RAWTEXT state")]
            RawText,
            #[serde(rename = "Script data state")]
            ScriptData,
            #[serde(rename = "CDATA section state")]
            CdataSection,
        }

        Ok(Self(match RawInitialState::deserialize(deserializer)? {
            RawInitialState::Data => State::Data,
            RawInitialState::PlainText => State::PlainText,
            RawInitialState::RcData => State::RcData,
            RawInitialState::RawText => State::RawText,
            RawInitialState::ScriptData => State::ScriptData,
            RawInitialState::CdataSection => State::CdataSection,
        }))
    }
}

fn initial_states_default() -> Vec<InitialState> {
    vec![InitialState(State::Data)]
}

#[derive(Deserialize, Clone)]
#[serde(rename_all = "camelCase")]
struct TestFileEntry {
    description: String,
    input: HtmlString,
    output: ExpectedOutputTokens,
    #[serde(default = "initial_states_default")]
    initial_states: Vec<InitialState>,
    #[serde(default)]
    double_escaped: bool,
    #[serde(default)]
    last_start_tag: Option<String>,
    #[serde(default)]
    errors: Vec<ParseError>,
}

#[derive(Debug, Eq, PartialEq, Clone)]
struct ParseErrorInner(Error);

impl<'de> Deserialize<'de> for ParseErrorInner {
    fn deserialize<D>(deserializer: D) -> Result<Self, D::Error>
    where
        D: serde::Deserializer<'de>,
    {
        let str_err = String::deserialize(deserializer)?;
        let err: Error = str_err
            .parse()
            .map_err(|_| D::Error::custom(format!("failed to deserialize error: {}", str_err)))?;
        Ok(ParseErrorInner(err))
    }
}

#[derive(Deserialize, Debug, Eq, PartialEq, Clone)]
#[serde(rename_all = "camelCase")]
struct ParseError {
    code: ParseErrorInner,
}

#[derive(Deserialize)]
struct TestFile {
    tests: Vec<TestFileEntry>,
}

struct TestCase {
    state: State,
    reader_type: ReaderType,
    filename: String,
    test_i: usize,
    declaration: TestFileEntry,
}

impl TestCase {
    fn run(&self) -> Result<(), Failed> {
        let result = std::panic::catch_unwind(move || {
            trace_log(&format!(
                "==== FILE {}, TEST {}, STATE {:?}, TOKENIZER {:?} ====",
                self.filename, self.test_i, self.state, self.reader_type,
            ));
            trace_log(&format!("description: {}", self.declaration.description));

            let string = self.declaration.input.0.as_slice();

            match self.reader_type {
                ReaderType::String => self.run_inner(Tokenizer::new(string.to_reader())),
                ReaderType::SlowString => {
                    self.run_inner(Tokenizer::new(SlowReader(string.to_reader())));
                }
                ReaderType::BufRead => self.run_inner(Tokenizer::new(IoReader::new(string))),
                ReaderType::SlowBufRead => self.run_inner(Tokenizer::new(SlowReader(
                    IoReader::new(string).to_reader(),
                ))),
            }
        });

        match result {
            Ok(_) => Ok(()),
            Err(e) => {
                let mut msg = String::new();

                OUTPUT.with(|cell| {
                    let mut buf = cell.take();
                    msg.push_str(&buf);
                    buf.clear();
                    cell.set(buf);
                });

                msg.push('\n');
                if let Some(s) = e
                    // Try to convert it to a String, then turn that into a str
                    .downcast_ref::<String>()
                    .map(String::as_str)
                    // If that fails, try to turn it into a &'static str
                    .or_else(|| e.downcast_ref::<&'static str>().map(Deref::deref))
                {
                    msg.push_str(s);
                }

                Err(msg.into())
            }
        }
    }

    fn run_inner<R: Reader>(&self, mut tokenizer: Tokenizer<R>) {
        tokenizer.set_state(self.state);
        tokenizer.set_last_start_tag(self.declaration.last_start_tag.as_deref());

        let mut actual_tokens = Vec::new();
        let mut actual_errors = Vec::new();

        for token in tokenizer {
            let token = token.unwrap();

            if let Token::Error(e) = token {
                actual_errors.push(ParseError {
                    code: ParseErrorInner(e),
                });
            } else {
                actual_tokens.push(token);
            }
        }

        assert_eq!(actual_tokens, self.declaration.output.0);
        assert_eq!(actual_errors, self.declaration.errors);
    }
}

#[derive(Debug, Clone, Copy)]
enum ReaderType {
    SlowString,
    String,
    BufRead,
    SlowBufRead,
}

/// Implements the escape sequences described in the tokenizer tests of html5lib-tests (and nothing
/// more)
fn unescape(data: &[u8]) -> Vec<u8> {
    let mut stream = data.iter();
    let mut rv = Vec::new();

    loop {
        match stream.next() {
            Some(b'\\') => (),
            Some(x) => {
                rv.push(*x);
                continue;
            }
            None => break,
        }

        match stream.next() {
            Some(b'u') => (),
            x => panic!("unexpected escape: {:?}", x),
        }

        let orig_len = rv.len();

        for _ in 0..4 {
            rv.push(match stream.next() {
                Some(x) => *x,
                None => panic!("unexpected eof after \\u"),
            });
        }

        let c = u32::from_str_radix(std::str::from_utf8(&rv[orig_len..]).unwrap(), 16)
            .expect("failed to parse as hex");
        rv.truncate(orig_len);

        if let Some(c) = char::from_u32(c) {
            rv.push(0);
            rv.push(0);
            rv.push(0);
            rv.push(0);
            let char_len = c.encode_utf8(&mut rv[orig_len..]).len();
            rv.truncate(orig_len + char_len);
        } else if (0xD800..=0xDFFF).contains(&c) {
            // a surrogate
            for b in &c.to_be_bytes()[2..] {
                rv.push(*b);
            }
        }
    }

    rv
}

fn produce_testcases_from_file(tests: &mut Vec<Trial>, path: &Path) {
    let fname = path.file_name().unwrap().to_str().unwrap();

    if matches!(
        fname,
        // We don't implement "Coercing an HTML DOM into an infoset" section
        "xmlViolation.test"
        // We don't detect surrogates
        | "unicodeCharsProblematic.test"
    ) {
        return;
    }

    let f = File::open(path).unwrap();
    let bf = BufReader::new(f);
    let TestFile {
        tests: declarations,
    } = serde_json::from_reader(bf).unwrap();

    for (test_i, mut declaration) in declarations.into_iter().enumerate() {
        if declaration.double_escaped {
            declaration.input.0 = unescape(&declaration.input.0);

            declaration.output.0 = declaration
                .output
                .0
                .into_iter()
                .map(|token| match token {
                    Token::String(x) => Token::String(unescape(x.as_slice()).into()),
                    Token::Comment(x) => Token::Comment(unescape(x.as_slice()).into()),
                    token => token,
                })
                .collect();
        }

        for state in &declaration.initial_states {
            for &reader_type in &[
                ReaderType::SlowString,
                ReaderType::String,
                ReaderType::BufRead,
                ReaderType::SlowBufRead,
            ] {
                let filename = fname.to_owned();
                let declaration = declaration.clone();
                let state = state.0;
                tests.push(Trial::test(
                    format!(
                        "{}:{}:{:?}:{:?}",
                        fname, declaration.description, state, reader_type
                    ),
                    move || {
                        TestCase {
                            state,
                            reader_type,
                            filename,
                            test_i,
                            declaration,
                        }
                        .run()
                    },
                ));
            }
        }
    }
}

fn main() {
    let args = Arguments::from_args();

    let mut tests = Vec::new();

    for entry in glob("tests/html5lib-tests/tokenizer/*.test").unwrap() {
        produce_testcases_from_file(&mut tests, &entry.unwrap());
    }

    for entry in glob("tests/custom-html5lib-tests/*.test").unwrap() {
        produce_testcases_from_file(&mut tests, &entry.unwrap());
    }

    libtest_mimic::run(&args, tests).exit();
}<|MERGE_RESOLUTION|>--- conflicted
+++ resolved
@@ -1,13 +1,9 @@
 use std::ops::Deref;
 use std::{collections::BTreeMap, fs::File, io::BufReader, path::Path};
 
-<<<<<<< HEAD
-use html5gum::{Doctype, EndTag, Error, IoReader, State, Readable, Reader, StartTag, Token, Tokenizer};
-=======
 use html5gum::{
     Doctype, EndTag, Error, IoReader, Readable, Reader, StartTag, State, Token, Tokenizer,
 };
->>>>>>> 1a760345
 
 use html5gum::testutils::{trace_log, SlowReader, OUTPUT};
 
